--- conflicted
+++ resolved
@@ -163,15 +163,11 @@
             else "unknown"
         )
 
-<<<<<<< HEAD
-        return {"predicted_label": predicted_label, "plot": img}
-=======
         return {
             'predicted_label': predicted_label,
             'predict_output': prediction,
             'plot': img
         }
->>>>>>> 2e574fca
 
     def predict_hierarchical(
         self,
@@ -255,22 +251,15 @@
 
         return results[0]  # The root concept is the first
 
-<<<<<<< HEAD
     def is_concept_in_image(
         self, image: Image, concept_name: str, unk_threshold: float = 0.1
     ) -> bool:
-=======
-    def is_concept_in_image(self, image: Image, concept_name: str, unk_threshold: float = .1) -> bool:
->>>>>>> 2e574fca
         return self.predict_concept(
             image,
             unk_threshold=unk_threshold,
             leaf_nodes_only=False,
             restrict_to_concepts=[concept_name],
-<<<<<<< HEAD
-=======
             include_component_concepts=True
->>>>>>> 2e574fca
         )
 
     def localize_and_segment(
@@ -937,18 +926,6 @@
         concept1 = self.retrieve_concept(concept1_pred.predicted_label)
         concept2 = self.retrieve_concept(concept2_pred.predicted_label)
 
-<<<<<<< HEAD
-        c1_minus_c2_image1, c2_minus_c1_image1 = (
-            self.heatmap_visualizer.get_difference_heatmap_visualizations(
-                concept1, concept2, image1
-            )
-        )
-        c1_minus_c2_image2, c2_minus_c1_image2 = (
-            self.heatmap_visualizer.get_difference_heatmap_visualizations(
-                concept1, concept2, image2
-            )
-        )
-=======
         if concept1.name == concept2.name:
             image1_heatmap = self.heatmap(image1, concept1.name)
             image2_heatmap = self.heatmap(image2, concept1.name)
@@ -959,7 +936,6 @@
         else:
             c1_minus_c2_image1, c2_minus_c1_image1 = self.heatmap_visualizer.get_difference_heatmap_visualizations(concept1, concept2, image1)
             c1_minus_c2_image2, c2_minus_c1_image2 = self.heatmap_visualizer.get_difference_heatmap_visualizations(concept1, concept2, image2)
->>>>>>> 2e574fca
 
         return {
             "concept1_prediction": concept1_pred,  # PredictOutput
@@ -1076,35 +1052,21 @@
     ###############################
     #  June 2024 Demo Checkpoint #
     ###############################
-<<<<<<< HEAD
     # ckpt_path = '/shared/nas2/blume5/fa23/ecole/checkpoints/concept_kb/2024_06_05-20:23:53-yd491eo3-all_planes_and_guns-infer_localize/concept_kb_epoch_50.pt'
     ckpt_path = "/shared/nas2/knguye71/ecole-june-demo/conceptKB_ckpt/4e4ae4c91b8056053d0ad3ca05170be0c73a76b060656eca5b21b449c1cf92e6/concept_kb_epoch_1717745539.8286664.pt"
 
-=======
-    ckpt_path = '/shared/nas2/blume5/fa23/ecole/checkpoints/concept_kb/2024_06_06-23:31:12-8ckp59v8-all_planes_and_guns/concept_kb_epoch_50.pt'
->>>>>>> 2e574fca
     kb = ConceptKB.load(ckpt_path)
     loc_and_seg = build_localizer_and_segmenter(build_sam(), None)
     fe = build_feature_extractor()
     feature_pipeline = ConceptKBFeaturePipeline(loc_and_seg, fe)
 
     controller = Controller(kb, feature_pipeline)
-<<<<<<< HEAD
-    controller.train_concepts(["airplane", "biplane"])
-
-    # %% Run the first prediction
-    img_path = "/shared/nas2/blume5/fa23/ecole/src/mo9_demo/data/june_demo_2024/airplanes_v1/passenger jet/000001.jpg"
-
-    img = PIL.Image.open(img_path).convert("RGB")
-    result = controller.predict_concept(img, unk_threshold=0.1)
-=======
     # controller.train_concepts(['airplane', 'biplane'])
 
     # %% Run the first prediction
     img_path = '/shared/nas2/blume5/fa23/ecole/Screenshot 2024-06-07 at 6.23.02 AM.png'
     img = PIL.Image.open(img_path).convert('RGB')
     result = controller.is_concept_in_image(img, 'wing-mounted engine', unk_threshold=.001)
->>>>>>> 2e574fca
 
     # %%
     result = controller.predict_concept(img, unk_threshold=.1)
@@ -1112,13 +1074,7 @@
     controller.train_concepts(["airplane"])
 
     # %% Hierarchical prediction
-<<<<<<< HEAD
-    img = PIL.Image.open(img_path).convert("RGB")
-    result = controller.predict_hierarchical(img, unk_threshold=0.1)
-
-=======
     result = controller.predict_hierarchical(img, unk_threshold=.1)
->>>>>>> 2e574fca
     logger.info(f'Concept path: {result["concept_path"]}')
 
     # %% New concept training
