--- conflicted
+++ resolved
@@ -21,15 +21,22 @@
 from kb_ops.caching import ConceptKBFeatureCacher
 from utils import to_device
 from kb_ops.build_kb import CONCEPT_TO_ATTRS_PATH
-from visualization.vis_utils import plot_predicted_classes, plot_image_differences, plot_concept_differences, plot_zs_attr_differences
+from visualization.vis_utils import (
+    plot_predicted_classes,
+    plot_image_differences,
+    plot_concept_differences,
+    plot_zs_attr_differences,
+)
 from visualization.heatmap import HeatmapVisualizer
 
 logger = logging.getLogger(__name__)
+
 
 @dataclass
 class ControllerConfig:
     concept_to_zs_attrs_json_path: str = CONCEPT_TO_ATTRS_PATH
     cache_predictions: bool = False
+
 
 class Controller:
     def __init__(
@@ -43,24 +50,43 @@
         llm_client: LLMClient = None,
         heatmap_visualizer: HeatmapVisualizer = None,
         config: ControllerConfig = ControllerConfig(),
-        zs_predictor: CLIPAttributePredictor = None
+        zs_predictor: CLIPAttributePredictor = None,
     ):
 
         self.concept_kb = concept_kb
         self.feature_pipeline = feature_pipeline
-        self.trainer = trainer if trainer else ConceptKBTrainer(concept_kb, self.feature_pipeline)
-        self.predictor = predictor if predictor else ConceptKBPredictor(concept_kb, self.feature_pipeline)
-        self.retriever = retriever if retriever else CLIPConceptRetriever(
-            concept_kb.concepts,
-            self.feature_pipeline.feature_extractor.clip,
-            self.feature_pipeline.feature_extractor.processor
-        )
-        self.cacher = cacher if cacher else ConceptKBFeatureCacher(concept_kb, self.feature_pipeline, cache_dir='feature_cache')
+        self.trainer = (
+            trainer if trainer else ConceptKBTrainer(concept_kb, self.feature_pipeline)
+        )
+        self.predictor = (
+            predictor
+            if predictor
+            else ConceptKBPredictor(concept_kb, self.feature_pipeline)
+        )
+        self.retriever = (
+            retriever
+            if retriever
+            else CLIPConceptRetriever(
+                concept_kb.concepts,
+                self.feature_pipeline.feature_extractor.clip,
+                self.feature_pipeline.feature_extractor.processor,
+            )
+        )
+        self.cacher = (
+            cacher
+            if cacher
+            else ConceptKBFeatureCacher(
+                concept_kb, self.feature_pipeline, cache_dir="feature_cache"
+            )
+        )
         self.llm_client = llm_client if llm_client else LLMClient()
-        self.heatmap_visualizer = heatmap_visualizer if heatmap_visualizer else HeatmapVisualizer(
-            concept_kb,
-            feature_pipeline.feature_extractor.dino_feature_extractor
-         )
+        self.heatmap_visualizer = (
+            heatmap_visualizer
+            if heatmap_visualizer
+            else HeatmapVisualizer(
+                concept_kb, feature_pipeline.feature_extractor.dino_feature_extractor
+            )
+        )
         self.config = config
 
         self.attr_scorer = AttributeScorer(zs_predictor)
@@ -91,23 +117,28 @@
         self,
         image: Image = None,
         loc_and_seg_output: LocalizeAndSegmentOutput = None,
-        unk_threshold: float = .1,
+        unk_threshold: float = 0.1,
         leaf_nodes_only: bool = True,
         include_component_concepts: bool = False,
-        restrict_to_concepts: list[str] = []
+        restrict_to_concepts: list[str] = [],
     ) -> dict:
-        '''
+        """
         Predicts the concept of an image and returns the predicted label and a plot of the predicted classes.
 
         Returns: dict with keys 'predicted_label' and 'plot' of types str and PIL.Image, respectively.
-        '''
+        """
         # TODO Predict with loc_and_seg_output if provided; for use with modified segmentations/background removals
         if self.config.cache_predictions:
             self.cached_images.append(image)
 
         if restrict_to_concepts:
-            assert not leaf_nodes_only, 'Specifying concepts to restrict prediction to is only supported when leaf_nodes_only=False.'
-            concepts = [self.retrieve_concept(concept_name) for concept_name in restrict_to_concepts]
+            assert (
+                not leaf_nodes_only
+            ), "Specifying concepts to restrict prediction to is only supported when leaf_nodes_only=False."
+            concepts = [
+                self.retrieve_concept(concept_name)
+                for concept_name in restrict_to_concepts
+            ]
         else:
             concepts = None
 
@@ -117,25 +148,33 @@
             return_segmentations=True,
             leaf_nodes_only=leaf_nodes_only,
             include_component_concepts=include_component_concepts,
-            concepts=concepts
+            concepts=concepts,
         )
 
         if self.config.cache_predictions:
             self.cached_predictions.append(prediction)
 
-        img = plot_predicted_classes(prediction, threshold=unk_threshold, return_img=True)
-        predicted_label = prediction['predicted_label'] if not prediction['is_below_unk_threshold'] else 'unknown'
-
-        return {
-            'predicted_label': predicted_label,
-            'plot': img
-        }
-
-    def predict_hierarchical(self, image: Image, unk_threshold: float = .1, include_component_concepts: bool = False) -> list[dict]:
+        img = plot_predicted_classes(
+            prediction, threshold=unk_threshold, return_img=True
+        )
+        predicted_label = (
+            prediction["predicted_label"]
+            if not prediction["is_below_unk_threshold"]
+            else "unknown"
+        )
+
+        return {"predicted_label": predicted_label, "plot": img}
+
+    def predict_hierarchical(
+        self,
+        image: Image,
+        unk_threshold: float = 0.1,
+        include_component_concepts: bool = False,
+    ) -> list[dict]:
         prediction_path: list[PredictOutput] = self.predictor.hierarchical_predict(
             image_data=image,
             unk_threshold=unk_threshold,
-            include_component_concepts=include_component_concepts
+            include_component_concepts=include_component_concepts,
         )
 
         # Get heatmap visualizations for each concept components in the prediction path
@@ -145,25 +184,29 @@
                 concept: self.heatmap(image, concept) for concept in component_concepts
             }
 
-        if prediction_path[-1]['is_below_unk_threshold']:
-            predicted_label = 'unknown' if len(prediction_path) == 1 else prediction_path[-2]['predicted_label']
-            concept_path = [pred['predicted_label'] for pred in prediction_path[:-1]]
-        else:
-            predicted_label = prediction_path[-1]['predicted_label']
-            concept_path = [pred['predicted_label'] for pred in prediction_path]
+        if prediction_path[-1]["is_below_unk_threshold"]:
+            predicted_label = (
+                "unknown"
+                if len(prediction_path) == 1
+                else prediction_path[-2]["predicted_label"]
+            )
+            concept_path = [pred["predicted_label"] for pred in prediction_path[:-1]]
+        else:
+            predicted_label = prediction_path[-1]["predicted_label"]
+            concept_path = [pred["predicted_label"] for pred in prediction_path]
 
         return {
-            'prediction_path': prediction_path, # list[PredictOutput]
-            'concept_path': concept_path, # list[str]
-            'predicted_label': predicted_label # str
+            "prediction_path": prediction_path,  # list[PredictOutput]
+            "concept_path": concept_path,  # list[str]
+            "predicted_label": predicted_label,  # str
         }
 
-    def predict_from_subtree(self, image: Image, root_concept_name: str, unk_threshold: float = .1) -> list[dict]:
+    def predict_from_subtree(
+        self, image: Image, root_concept_name: str, unk_threshold: float = 0.1
+    ) -> list[dict]:
         root_concept = self.retrieve_concept(root_concept_name)
         prediction_path: list[PredictOutput] = self.predictor.hierarchical_predict(
-            image_data=image,
-            root_concepts=[root_concept],
-            unk_threshold=unk_threshold
+            image_data=image, root_concepts=[root_concept], unk_threshold=unk_threshold
         )
         # Get heatmap visualizations for each concept components in the prediction path
         for pred in prediction_path:
@@ -189,27 +232,39 @@
             "predicted_label": predicted_label,  # str
         }
 
-    def predict_root_concept(self, image: Image, unk_threshold: float = .1, include_component_concepts: bool = False) -> dict:
+    def predict_root_concept(
+        self,
+        image: Image,
+        unk_threshold: float = 0.1,
+        include_component_concepts: bool = False,
+    ) -> dict:
         results = self.predictor.hierarchical_predict(
             image_data=image,
             root_concepts=[self.concept_kb.root_concepts],
             unk_threshold=unk_threshold,
-            include_component_concepts=include_component_concepts
-        ) # list[dict]
-
-        return results[0] # The root concept is the first
-
-    def is_concept_in_image(self, image: Image, concept_name: str, unk_threshold: float = .1) -> bool:
-        return self.predict_concept(image, unk_threshold=unk_threshold, leaf_nodes_only=False, restrict_to_concepts=[concept_name])
+            include_component_concepts=include_component_concepts,
+        )  # list[dict]
+
+        return results[0]  # The root concept is the first
+
+    def is_concept_in_image(
+        self, image: Image, concept_name: str, unk_threshold: float = 0.1
+    ) -> bool:
+        return self.predict_concept(
+            image,
+            unk_threshold=unk_threshold,
+            leaf_nodes_only=False,
+            restrict_to_concepts=[concept_name],
+        )
 
     def localize_and_segment(
         self,
         image: Image,
-        concept_name: str = '',
+        concept_name: str = "",
         concept_parts: list[str] = [],
         remove_background: bool = True,
         return_crops: bool = True,
-        use_bbox_for_crops: bool = False
+        use_bbox_for_crops: bool = False,
     ):
         return self.feature_pipeline.get_segmentations(
             image=image,
@@ -217,23 +272,23 @@
             concept_parts=concept_parts,
             remove_background=remove_background,
             return_crops=return_crops,
-            use_bbox_for_crops=use_bbox_for_crops
+            use_bbox_for_crops=use_bbox_for_crops,
         )
 
     def predict_from_zs_attributes(
         self,
         image: Image,
-        concept_name: str = '',
+        concept_name: str = "",
         concept_parts: list[str] = [],
         remove_background: bool = True,
-        zs_attrs: list[str] = []
+        zs_attrs: list[str] = [],
     ) -> dict:
         segmentations = self.feature_pipeline.get_segmentations(
             image=image,
             concept_name=concept_name,
             concept_parts=concept_parts,
             remove_background=remove_background,
-            return_crops=True
+            return_crops=True,
         )
 
         region_crops = segmentations.part_crops
@@ -241,15 +296,17 @@
             region_crops = [image]
 
         # Compute zero-shot scores
-        part_zs_scores = to_device(self.zs_attr_match_score(region_crops, zs_attrs), 'cpu')
-        full_zs_scores = to_device(self.zs_attr_match_score([image], zs_attrs), 'cpu')
+        part_zs_scores = to_device(
+            self.zs_attr_match_score(region_crops, zs_attrs), "cpu"
+        )
+        full_zs_scores = to_device(self.zs_attr_match_score([image], zs_attrs), "cpu")
 
         ret_dict = {
-            'segmentations': segmentations,
-            'scores': {
-                'part_zs_scores': part_zs_scores,
-                'full_zs_scores': full_zs_scores
-            }
+            "segmentations": segmentations,
+            "scores": {
+                "part_zs_scores": part_zs_scores,
+                "full_zs_scores": full_zs_scores,
+            },
         }
 
         return ret_dict
@@ -260,17 +317,21 @@
     def zs_attr_match_score(self, regions: list[Image], zs_attrs: list[str]):
         results = self.attr_scorer.score_regions(regions, zs_attrs)
 
-        raw_scores = results['zs_scores_per_region_raw'] # (n_regions, n_texts)
-        weighted_scores = results['zs_scores_per_region_weighted'] # (n_regions, n_texts)
-
-        attr_probs_per_region = weighted_scores.permute(1, 0).softmax(dim=1) # (n_texts, n_regions)
+        raw_scores = results["zs_scores_per_region_raw"]  # (n_regions, n_texts)
+        weighted_scores = results[
+            "zs_scores_per_region_weighted"
+        ]  # (n_regions, n_texts)
+
+        attr_probs_per_region = weighted_scores.permute(1, 0).softmax(
+            dim=1
+        )  # (n_texts, n_regions)
         match_score = weighted_scores.sum().item()
 
         ret_dict = {
-            'raw_scores': raw_scores,
-            'weighted_scores': weighted_scores,
-            'attr_probs_per_region': attr_probs_per_region,
-            'match_score': match_score
+            "raw_scores": raw_scores,
+            "weighted_scores": weighted_scores,
+            "attr_probs_per_region": attr_probs_per_region,
+            "match_score": match_score,
         }
 
         return ret_dict
@@ -286,12 +347,12 @@
         child_concept_names: list[str] = [],
         containing_concept_names: list[str] = [],
         component_concept_names: list[str] = [],
-        use_singular_name: bool = True
+        use_singular_name: bool = True,
     ):
         if not (bool(concept_name is None) ^ bool(concept is None)):
-            raise ValueError('Exactly one of concept_name or concept must be provided.')
-
-        if concept_name is not None: # Normalize the name
+            raise ValueError("Exactly one of concept_name or concept must be provided.")
+
+        if concept_name is not None:  # Normalize the name
             concept_name = concept_name.lower()
 
             if use_singular_name:
@@ -301,7 +362,9 @@
             concept = Concept(concept_name)
 
         if concept.name in self.concept_kb:
-            raise ValueError(f'Concept with name "{concept.name}" already exists in the ConceptKB.')
+            raise ValueError(
+                f'Concept with name "{concept.name}" already exists in the ConceptKB.'
+            )
 
         # Add relations if concept_name was provided instead of Concept object
         if concept_name is not None:
@@ -327,14 +390,16 @@
             concept,
             self.llm_client,
             encode_class=self.concept_kb.cfg.encode_class_in_zs_attr,
-            zs_attr_dict=self.concept_to_zs_attrs.get(concept.name, None)
+            zs_attr_dict=self.concept_to_zs_attrs.get(concept.name, None),
         )
 
         self.concept_kb.init_predictor(concept)
 
         if len(self.concept_kb) and next(iter(self.concept_kb)).predictor is not None:
-            concept.predictor.to(next(self.concept_kb.parameters()).device) # Assumes all concepts are on the same device
-        else: # Assume there aren't any other initialized concept predictors
+            concept.predictor.to(
+                next(self.concept_kb.parameters()).device
+            )  # Assumes all concepts are on the same device
+        else:  # Assume there aren't any other initialized concept predictors
             concept.predictor.cuda()
 
         self.concept_kb.add_concept(concept)
@@ -354,10 +419,12 @@
 
     def remove_concept(self, concept_name: str):
         try:
-            concept = self.retrieve_concept(concept_name, max_retrieval_distance=0.)
+            concept = self.retrieve_concept(concept_name, max_retrieval_distance=0.0)
         except RuntimeError as e:
-            logger.info(f'No exact match for concept with name "{concept_name}". Not removing concept to be safe.')
-            raise(e)
+            logger.info(
+                f'No exact match for concept with name "{concept_name}". Not removing concept to be safe.'
+            )
+            raise (e)
 
         self.concept_kb.remove_concept(concept.name)
         self.retriever.remove_concept(concept.name)
@@ -367,9 +434,14 @@
     ########################
     # Concept Modification #
     ########################
-    def add_examples(self, examples: list[ConceptExample], concept_name: str = None, concept: Concept = None):
+    def add_examples(
+        self,
+        examples: list[ConceptExample],
+        concept_name: str = None,
+        concept: Concept = None,
+    ):
         if not (bool(concept_name is None) ^ bool(concept is None)):
-            raise ValueError('Exactly one of concept_name or concept must be provided.')
+            raise ValueError("Exactly one of concept_name or concept must be provided.")
 
         if concept is None:
             concept = self.retrieve_concept(concept_name)
@@ -377,10 +449,12 @@
         image_paths = {ex.image_path for ex in concept.examples}
 
         for example in examples:
-            if not example.concept_name: # Ensure concept name is set
+            if not example.concept_name:  # Ensure concept name is set
                 example.concept_name = concept.name
 
-            if example.image_path not in image_paths: # Ensure no duplicate examples for this concept
+            if (
+                example.image_path not in image_paths
+            ):  # Ensure no duplicate examples for this concept
                 concept.examples.append(example)
 
         return concept
@@ -390,27 +464,26 @@
             self.train_concept(concept.name, **train_concept_kwargs)
 
     def get_markov_blanket(self, concept_names: list[str]) -> list[Concept]:
-        concepts = [self.retrieve_concept(concept_name) for concept_name in concept_names]
+        concepts = [
+            self.retrieve_concept(concept_name) for concept_name in concept_names
+        ]
 
         markov_blanket_union = set()
         for concept in concepts:
-<<<<<<< HEAD
-            print(self.concept_kb.markov_blanket(concept))
-            markov_blanket_union.update(self.concept_kb.markov_blanket(concept))
-=======
-            markov_blanket_union.update(dict.fromkeys(self.concept_kb.markov_blanket(concept)))
->>>>>>> 25817a21
+            markov_blanket_union.update(
+                dict.fromkeys(self.concept_kb.markov_blanket(concept))
+            )
 
         return list(markov_blanket_union)
 
     def train(
         self,
-        split: tuple[float, float, float] = (.6, .2, .2),
-        use_concepts_as_negatives: bool = False
-    ):
-        '''
-            Trains all concepts in the concept knowledge base from each concept's example_imgs.
-        '''
+        split: tuple[float, float, float] = (0.6, 0.2, 0.2),
+        use_concepts_as_negatives: bool = False,
+    ):
+        """
+        Trains all concepts in the concept knowledge base from each concept's example_imgs.
+        """
 
         self.cacher.cache_segmentations()
         self.cacher.cache_features()
@@ -419,10 +492,16 @@
         for concept in self.concept_kb:
             self.cacher.recache_zs_attr_features(concept)
 
-            if not self.use_concept_predictors_for_concept_components: # Using fixed scores for concept-image pairs
+            if (
+                not self.use_concept_predictors_for_concept_components
+            ):  # Using fixed scores for concept-image pairs
                 self.cacher.recache_component_concept_scores(concept)
 
-        train_ds, val_ds, test_ds = split_from_concept_kb(self.concept_kb, split=split, use_concepts_as_negatives=use_concepts_as_negatives)
+        train_ds, val_ds, test_ds = split_from_concept_kb(
+            self.concept_kb,
+            split=split,
+            use_concepts_as_negatives=use_concepts_as_negatives,
+        )
 
         self.trainer.train(
             train_ds=train_ds,
@@ -430,31 +509,33 @@
             n_epochs=15,
             lr=1e-2,
             backward_every_n_concepts=10,
-            ckpt_dir=None
+            ckpt_dir=None,
         )
 
     def train_concept(
         self,
         concept_name: str,
-        stopping_condition: Literal['n_epochs'] = 'n_epochs',
+        stopping_condition: Literal["n_epochs"] = "n_epochs",
         new_examples: list[ConceptExample] = [],
         n_epochs: int = 5,
-        max_retrieval_distance=.01,
-        use_concepts_as_negatives: bool = True
-    ):
-        '''
-            Trains the specified concept with name concept_name for the specified number of epochs.
-
-            Args:
-                concept_name: The concept to train. If it does not exist, it will be created.
-                stopping_condition: The condition to stop training. Must be 'n_epochs'.
-                new_examples: If provided, these examples will be added to the concept's examples list.
-        '''
+        max_retrieval_distance=0.01,
+        use_concepts_as_negatives: bool = True,
+    ):
+        """
+        Trains the specified concept with name concept_name for the specified number of epochs.
+
+        Args:
+            concept_name: The concept to train. If it does not exist, it will be created.
+            stopping_condition: The condition to stop training. Must be 'n_epochs'.
+            new_examples: If provided, these examples will be added to the concept's examples list.
+        """
         # Try to retrieve concept
-        concept = self.retrieve_concept(concept_name, max_retrieval_distance=max_retrieval_distance) # Low retrieval distance to force exact match
+        concept = self.retrieve_concept(
+            concept_name, max_retrieval_distance=max_retrieval_distance
+        )  # Low retrieval distance to force exact match
         logger.info(f'Retrieved concept with name: "{concept.name}"')
 
-        self.add_examples(new_examples, concept=concept) # Nop if no examples to add
+        self.add_examples(new_examples, concept=concept)  # Nop if no examples to add
 
         # Ensure features are prepared, only generating those which don't already exist or are dirty
         self.cacher.cache_segmentations([concept], only_uncached_or_dirty=True)
@@ -465,33 +546,39 @@
         def cache_hook(examples):
             self.cacher.recache_zs_attr_features(concept, examples=examples)
 
-            if not self.use_concept_predictors_for_concept_components: # Using fixed scores for concept-image pairs
+            if (
+                not self.use_concept_predictors_for_concept_components
+            ):  # Using fixed scores for concept-image pairs
                 self.cacher.recache_component_concept_scores(concept, examples=examples)
 
-        if stopping_condition == 'n_epochs' or len(self.concept_kb) <= 1:
+        if stopping_condition == "n_epochs" or len(self.concept_kb) <= 1:
             if len(self.concept_kb) == 1:
-                logger.info(f'No other concepts in the ConceptKB; training concept in isolation for {n_epochs} epochs.')
+                logger.info(
+                    f"No other concepts in the ConceptKB; training concept in isolation for {n_epochs} epochs."
+                )
 
             self.trainer.train_concept(
                 concept,
-                stopping_condition='n_epochs',
+                stopping_condition="n_epochs",
                 n_epochs=n_epochs,
                 post_sampling_hook=cache_hook,
                 lr=1e-2,
-                use_concepts_as_negatives=use_concepts_as_negatives
-            )
-
-        else:
-            raise ValueError('Unrecognized stopping condition')
+                use_concepts_as_negatives=use_concepts_as_negatives,
+            )
+
+        else:
+            raise ValueError("Unrecognized stopping condition")
 
     def set_zs_attributes(self, concept_name: str, zs_attrs: list[str]):
         concept = self.retrieve_concept(concept_name)
         concept.zs_attributes = zs_attrs
 
-        self.cacher.recache_zs_attr_features(concept) # Recompute zero-shot attribute scores
+        self.cacher.recache_zs_attr_features(
+            concept
+        )  # Recompute zero-shot attribute scores
         self.train_concept(concept.name, new_examples=concept.examples)
 
-    def retrieve_concept(self, concept_name: str, max_retrieval_distance: float = .5):
+    def retrieve_concept(self, concept_name: str, max_retrieval_distance: float = 0.5):
         concept_name = concept_name.strip()
 
         if concept_name in self.concept_kb:
@@ -502,27 +589,44 @@
 
         else:
             retrieved_concept = self.retriever.retrieve(concept_name, 1)[0]
-            logger.info(f'Retrieved concept "{retrieved_concept.concept.name}" with distance: {retrieved_concept.distance}')
+            logger.info(
+                f'Retrieved concept "{retrieved_concept.concept.name}" with distance: {retrieved_concept.distance}'
+            )
             if retrieved_concept.distance > max_retrieval_distance:
                 raise RuntimeError(f'No concept found for "{concept_name}".')
 
             return retrieved_concept.concept
 
-    def add_hyponym(self, child_name: str, parent_name: str, child_max_retrieval_distance: float = 0.2):
+    def add_hyponym(
+        self,
+        child_name: str,
+        parent_name: str,
+        child_max_retrieval_distance: float = 0.2,
+    ):
         parent = self.retrieve_concept(parent_name)
 
         try:
-            child = self.retrieve_concept(child_name, max_retrieval_distance=child_max_retrieval_distance)
+            child = self.retrieve_concept(
+                child_name, max_retrieval_distance=child_max_retrieval_distance
+            )
         except RuntimeError:
             child = self.add_concept(child_name, parent_concept_names=[parent_name])
 
-        child.add_parent_concept(parent) # This sets the parent's child pointer as well
-
-    def add_component_concept(self, component_concept_name: str, concept_name: str, component_max_retrieval_distance: float = 0.2):
+        child.add_parent_concept(parent)  # This sets the parent's child pointer as well
+
+    def add_component_concept(
+        self,
+        component_concept_name: str,
+        concept_name: str,
+        component_max_retrieval_distance: float = 0.2,
+    ):
         concept = self.retrieve_concept(concept_name)
 
         try:
-            component = self.retrieve_concept(component_concept_name, max_retrieval_distance=component_max_retrieval_distance)
+            component = self.retrieve_concept(
+                component_concept_name,
+                max_retrieval_distance=component_max_retrieval_distance,
+            )
         except RuntimeError:
             component = self.add_concept(component_concept_name)
 
@@ -530,7 +634,9 @@
         concept.predictor.set_num_component_concepts(len(concept.component_concepts))
 
     def add_concept_negatives(self, concept_name: str, negatives: list[ConceptExample]):
-        assert all(negative.is_negative for negative in negatives), 'All ConceptExamples must have is_negative=True.'
+        assert all(
+            negative.is_negative for negative in negatives
+        ), "All ConceptExamples must have is_negative=True."
 
         concept = self.retrieve_concept(concept_name)
         concept.examples.extend(negatives)
@@ -541,7 +647,9 @@
     def remove_zs_attribute(self, concept_name: str, zs_attr_name: str):
         pass
 
-    def add_learned_attribute(self, concept_name: str, learned_attr_name: str, weight: float):
+    def add_learned_attribute(
+        self, concept_name: str, learned_attr_name: str, weight: float
+    ):
         pass
 
     def remove_learned_attribute(self, concept_name: str, learned_attr_name: str):
@@ -550,34 +658,38 @@
     ##################
     # Interpretation #
     ##################
-    def compare_concepts(self, concept_name1: str, concept_name2: str, weight_by_magnitudes: bool = True):
+    def compare_concepts(
+        self, concept_name1: str, concept_name2: str, weight_by_magnitudes: bool = True
+    ):
         concept1 = self.retrieve_concept(concept_name1)
         concept2 = self.retrieve_concept(concept_name2)
 
-        attr_names = self.feature_pipeline.feature_extractor.trained_attr_predictor.attr_names
+        attr_names = (
+            self.feature_pipeline.feature_extractor.trained_attr_predictor.attr_names
+        )
 
         return plot_concept_differences(
             (concept1, concept2),
             attr_names,
             weight_by_magnitudes=weight_by_magnitudes,
             take_abs_of_weights=self.concept_kb.cfg.use_ln,
-            return_img=True
+            return_img=True,
         )
 
     def compare_predictions(
         self,
-        indices: tuple[int,int] = None,
-        images: tuple[Image,Image] = None,
+        indices: tuple[int, int] = None,
+        images: tuple[Image, Image] = None,
         weight_by_predictors: bool = True,
         image1_regions: Union[str, list[int]] = None,
-        image2_regions: Union[list[str], list[int]] = None
+        image2_regions: Union[list[str], list[int]] = None,
     ) -> Image:
         if not ((images is None) ^ (indices is None)):
-            raise ValueError('Exactly one of imgs or idxs must be provided.')
+            raise ValueError("Exactly one of imgs or idxs must be provided.")
 
         if images is not None:
             if len(images) != 2:
-                raise ValueError('imgs must be a tuple of length 2.')
+                raise ValueError("imgs must be a tuple of length 2.")
 
             # Cache predictions
             # NOTE This can be optimized, since running through all concept predictors when only need to
@@ -589,9 +701,9 @@
 
             indices = (-2, -1)
 
-        else: # idxs is not None
+        else:  # idxs is not None
             if len(indices) != 2:
-                raise ValueError('idxs must be a tuple of length 2.')
+                raise ValueError("idxs must be a tuple of length 2.")
 
             images = (self.cached_images[indices[0]], self.cached_images[indices[1]])
 
@@ -600,35 +712,46 @@
 
         # Handle case where user wants to visualize region predictions
         if image1_regions or image2_regions:
+
             def get_region_inds(regions: Union[str, list[int]], predictions: dict):
-                part_names = predictions['segmentations'].part_names
+                part_names = predictions["segmentations"].part_names
 
                 if isinstance(regions, str):
-                    inds = [i for i, part_name in enumerate(part_names) if part_name == regions]
+                    inds = [
+                        i
+                        for i, part_name in enumerate(part_names)
+                        if part_name == regions
+                    ]
                 else:
                     inds = regions
 
                 return inds
 
             def get_region_scores(region_inds: list[int], predictions: dict):
-                region_scores = predictions['predicted_concept_outputs'].trained_attr_region_scores[region_inds]
-                return region_scores.mean(dim=0) # Average over number of regions
+                region_scores = predictions[
+                    "predicted_concept_outputs"
+                ].trained_attr_region_scores[region_inds]
+                return region_scores.mean(dim=0)  # Average over number of regions
 
         # Get attr scores and masks for regions or image
         if image1_regions:
             region_inds = get_region_inds(image1_regions, predictions1)
             trained_attr_scores1 = get_region_scores(region_inds, predictions1)
-            region_mask1 = predictions1['segmentations'].part_masks[region_inds]
-        else:
-            trained_attr_scores1 = predictions1['predicted_concept_outputs'].trained_attr_img_scores
+            region_mask1 = predictions1["segmentations"].part_masks[region_inds]
+        else:
+            trained_attr_scores1 = predictions1[
+                "predicted_concept_outputs"
+            ].trained_attr_img_scores
             region_mask1 = None
 
         if image2_regions:
             region_inds = get_region_inds(image2_regions, predictions1)
             trained_attr_scores2 = get_region_scores(region_inds, predictions2)
-            region_mask2 = predictions2['segmentations'].part_masks[region_inds]
-        else:
-            trained_attr_scores2 = predictions2['predicted_concept_outputs'].trained_attr_img_scores
+            region_mask2 = predictions2["segmentations"].part_masks[region_inds]
+        else:
+            trained_attr_scores2 = predictions2[
+                "predicted_concept_outputs"
+            ].trained_attr_img_scores
             region_mask2 = None
 
         # Convert to probabilities if not already
@@ -637,12 +760,18 @@
             trained_attr_scores2 = trained_attr_scores2.sigmoid()
 
         # Get attribute names
-        attr_names = self.feature_pipeline.feature_extractor.trained_attr_predictor.attr_names
+        attr_names = (
+            self.feature_pipeline.feature_extractor.trained_attr_predictor.attr_names
+        )
 
         # Extract winning predictors if weighting by predictors
         if weight_by_predictors:
-            predicted_concept1 = predictions1['concept_names'][predictions1['predicted_index']]
-            predicted_concept2 = predictions2['concept_names'][predictions2['predicted_index']]
+            predicted_concept1 = predictions1["concept_names"][
+                predictions1["predicted_index"]
+            ]
+            predicted_concept2 = predictions2["concept_names"][
+                predictions2["predicted_index"]
+            ]
 
             predictor1 = self.concept_kb[predicted_concept1].predictor
             predictor2 = self.concept_kb[predicted_concept2].predictor
@@ -661,13 +790,13 @@
 
     def compare_zs_attributes(
         self,
-        concept_names: tuple[str,str],
+        concept_names: tuple[str, str],
         image: Image,
         use_sigmoid: bool = False,
-        weight_scores_by_predictors: bool = False
+        weight_scores_by_predictors: bool = False,
     ):
         if len(concept_names) != 2:
-            raise ValueError('concepts must be a tuple of length 2.')
+            raise ValueError("concepts must be a tuple of length 2.")
 
         concept1 = self.retrieve_concept(concept_names[0])
         concept2 = self.retrieve_concept(concept_names[1])
@@ -677,12 +806,16 @@
         all_queries = [a.query for a in concept1.zs_attributes + concept2.zs_attributes]
 
         # Forward pass through CLIP
-        scores = self.feature_pipeline.feature_extractor.zs_attr_predictor.predict([image], all_queries, apply_sigmoid=use_sigmoid) # (1, n_zs_attrs)
+        scores = self.feature_pipeline.feature_extractor.zs_attr_predictor.predict(
+            [image], all_queries, apply_sigmoid=use_sigmoid
+        )  # (1, n_zs_attrs)
 
         if use_sigmoid:
             scores = scores.sigmoid()
 
-        concept1_scores, concept2_scores = scores[0].split((len(concept1.zs_attributes), len(concept2.zs_attributes)))
+        concept1_scores, concept2_scores = scores[0].split(
+            (len(concept1.zs_attributes), len(concept2.zs_attributes))
+        )
 
         if weight_scores_by_predictors:
             concept1_weights = concept1.predictor.zs_attr_predictor.weight.data.cpu()
@@ -697,61 +830,72 @@
             zs_attr_names=(concept1_zs_attr_names, concept2_zs_attr_names),
             concept_names=(concept1.name, concept2.name),
             concept_scores=(concept1_scores, concept2_scores),
-            weight_scores_by_predictors=predictor_weights
+            weight_scores_by_predictors=predictor_weights,
         )
 
     def get_maximizing_region(
         self,
         index: int,
         attr_name: str,
-        attr_type: Literal['trained', 'zs'] = 'trained',
+        attr_type: Literal["trained", "zs"] = "trained",
         use_abs: bool = False,
-        return_all_metadata: bool = False
+        return_all_metadata: bool = False,
     ) -> Union[torch.BoolTensor, dict]:
-        '''
-            Gets the part mask corresponding to the region with the highest score for the
-            specified attribute. Assumes the prediction has already been cached.
-
-            Arguments:
-                index: Index of the cached prediction to use.
-                attr_name: Name of the attribute to visualize.
-                attr_type: Type of attribute to visualize. Must be 'trained' or 'zs'.
-                use_abs: If True, finds the region which maximizes the (unsigned) magnitude of the score.
-                return_all_metadata: If True, returns a dict with keys 'part_masks', 'maximizing_index',
-                    and 'attr_scores_by_region'. If False, returns the part mask BoolTensor.
-
-            Returns: If return_all_metadata is False, returns the part mask. Otherwise, returns a dict
-                with keys 'part_masks', 'maximizing_index', and 'attr_scores_by_region'.
-
-        '''
+        """
+        Gets the part mask corresponding to the region with the highest score for the
+        specified attribute. Assumes the prediction has already been cached.
+
+        Arguments:
+            index: Index of the cached prediction to use.
+            attr_name: Name of the attribute to visualize.
+            attr_type: Type of attribute to visualize. Must be 'trained' or 'zs'.
+            use_abs: If True, finds the region which maximizes the (unsigned) magnitude of the score.
+            return_all_metadata: If True, returns a dict with keys 'part_masks', 'maximizing_index',
+                and 'attr_scores_by_region'. If False, returns the part mask BoolTensor.
+
+        Returns: If return_all_metadata is False, returns the part mask. Otherwise, returns a dict
+            with keys 'part_masks', 'maximizing_index', and 'attr_scores_by_region'.
+
+        """
         prediction = self.cached_predictions[index]
 
-        if attr_type == 'trained':
-            attr_names = self.feature_pipeline.feature_extractor.trained_attr_predictor.attr_names
-            attr_scores = prediction['predicted_concept_outputs'].trained_attr_region_scores
-
-        else:
-            assert attr_type == 'zs'
-            attr_names = [a.name for a in self.concept_kb[prediction['predicted_label']].zs_attributes]
-            attr_scores = prediction['predicted_concept_outputs'].zs_attr_region_scores
+        if attr_type == "trained":
+            attr_names = (
+                self.feature_pipeline.feature_extractor.trained_attr_predictor.attr_names
+            )
+            attr_scores = prediction[
+                "predicted_concept_outputs"
+            ].trained_attr_region_scores
+
+        else:
+            assert attr_type == "zs"
+            attr_names = [
+                a.name
+                for a in self.concept_kb[prediction["predicted_label"]].zs_attributes
+            ]
+            attr_scores = prediction["predicted_concept_outputs"].zs_attr_region_scores
 
         attr_index = attr_names.index(attr_name)
-        attr_scores_by_region = attr_scores[:, attr_index] # (n_regions,)
-
-        if use_abs: # Find region which maximizes magnitude of score, regardless of sign
+        attr_scores_by_region = attr_scores[:, attr_index]  # (n_regions,)
+
+        if (
+            use_abs
+        ):  # Find region which maximizes magnitude of score, regardless of sign
             attr_scores_by_region = attr_scores_by_region.abs()
 
         maximizing_region_ind = attr_scores_by_region.argmax().item()
 
         if return_all_metadata:
             return {
-                'part_masks': prediction['segmentations'].part_masks,
-                'maximizing_index': maximizing_region_ind,
-                'attr_scores_by_region': attr_scores_by_region
+                "part_masks": prediction["segmentations"].part_masks,
+                "maximizing_index": maximizing_region_ind,
+                "attr_scores_by_region": attr_scores_by_region,
             }
 
         else:
-            maximizing_region_mask = prediction['segmentations'].part_masks[maximizing_region_ind]
+            maximizing_region_mask = prediction["segmentations"].part_masks[
+                maximizing_region_ind
+            ]
             return maximizing_region_mask
 
     def explain_prediction(self, index: int = -1):
@@ -762,64 +906,91 @@
     # Heatmap Comparison #
     ######################
     def heatmap_image_comparison(self, image1: Image, image2: Image):
-        '''
-            Implements: "What are the differences between these two images"
-        '''
+        """
+        Implements: "What are the differences between these two images"
+        """
         # Choose the highest ranking concepts for visualization regardless of whether they're unknown
-        concept1_pred: PredictOutput = self.predict_hierarchical(image1)['prediction_path'][-1]
-        concept2_pred: PredictOutput = self.predict_hierarchical(image2)['prediction_path'][-1]
+        concept1_pred: PredictOutput = self.predict_hierarchical(image1)[
+            "prediction_path"
+        ][-1]
+        concept2_pred: PredictOutput = self.predict_hierarchical(image2)[
+            "prediction_path"
+        ][-1]
 
         concept1 = self.retrieve_concept(concept1_pred.predicted_label)
         concept2 = self.retrieve_concept(concept2_pred.predicted_label)
 
-        c1_minus_c2_image1, c2_minus_c1_image1 = self.heatmap_visualizer.get_difference_heatmap_visualizations(concept1, concept2, image1)
-        c1_minus_c2_image2, c2_minus_c1_image2 = self.heatmap_visualizer.get_difference_heatmap_visualizations(concept1, concept2, image2)
+        c1_minus_c2_image1, c2_minus_c1_image1 = (
+            self.heatmap_visualizer.get_difference_heatmap_visualizations(
+                concept1, concept2, image1
+            )
+        )
+        c1_minus_c2_image2, c2_minus_c1_image2 = (
+            self.heatmap_visualizer.get_difference_heatmap_visualizations(
+                concept1, concept2, image2
+            )
+        )
 
         return {
-            'concept1_prediction': concept1_pred, # PredictOutput
-            'concept2_prediction': concept2_pred, # PredictOutput
-            'concept1_minus_concept2_on_image1': c1_minus_c2_image1, # PIL.Image.Image
-            'concept2_minus_concept1_on_image1': c2_minus_c1_image1, # PIL.Image.Image
-            'concept1_minus_concept2_on_image2': c1_minus_c2_image2, # PIL.Image.Image
-            'concept2_minus_concept1_on_image2': c2_minus_c1_image2  # PIL.Image.Image
+            "concept1_prediction": concept1_pred,  # PredictOutput
+            "concept2_prediction": concept2_pred,  # PredictOutput
+            "concept1_minus_concept2_on_image1": c1_minus_c2_image1,  # PIL.Image.Image
+            "concept2_minus_concept1_on_image1": c2_minus_c1_image1,  # PIL.Image.Image
+            "concept1_minus_concept2_on_image2": c1_minus_c2_image2,  # PIL.Image.Image
+            "concept2_minus_concept1_on_image2": c2_minus_c1_image2,  # PIL.Image.Image
         }
 
-    def heatmap(self, image: Image, concept_name: str, only_score_increasing_regions: bool = False, only_score_decreasing_regions: bool = False) -> Image:
-        '''
-            If only_score_increasing_regions is True, implements:
-                "Why is this a <class x>"
-
-            If only_score_decreasing_regions is True, implements:
-                "What are the differences between this and <class x>"
-
-            If neither is true, shows the full heatmap (both increasing and decreasing regions).
-        '''
+    def heatmap(
+        self,
+        image: Image,
+        concept_name: str,
+        only_score_increasing_regions: bool = False,
+        only_score_decreasing_regions: bool = False,
+    ) -> Image:
+        """
+        If only_score_increasing_regions is True, implements:
+            "Why is this a <class x>"
+
+        If only_score_decreasing_regions is True, implements:
+            "What are the differences between this and <class x>"
+
+        If neither is true, shows the full heatmap (both increasing and decreasing regions).
+        """
         if only_score_increasing_regions and only_score_decreasing_regions:
-            raise ValueError('At most one of only_score_increasing_regions and only_score_decreasing_regions can be True.')
+            raise ValueError(
+                "At most one of only_score_increasing_regions and only_score_decreasing_regions can be True."
+            )
 
         concept = self.retrieve_concept(concept_name)
 
         if only_score_increasing_regions:
-            heatmap = self.heatmap_visualizer.get_positive_heatmap_visualization(concept, image)
+            heatmap = self.heatmap_visualizer.get_positive_heatmap_visualization(
+                concept, image
+            )
         elif only_score_decreasing_regions:
-            heatmap = self.heatmap_visualizer.get_negative_heatmap_visualization(concept, image)
-        else: # Visualize all regions
+            heatmap = self.heatmap_visualizer.get_negative_heatmap_visualization(
+                concept, image
+            )
+        else:  # Visualize all regions
             heatmap = self.heatmap_visualizer.get_heatmap_visualization(concept, image)
 
         return heatmap
 
-    def heatmap_class_difference(self, concept1_name: str, concept2_name: str, image: Image = None):
-        '''
-            If image is provided, implements:
-                "Why is this <class x> and not <class y>"
-
-            Otherwise, implements:
-                "What is the difference between <class x> and <class y>"
-        '''
+    def heatmap_class_difference(
+        self, concept1_name: str, concept2_name: str, image: Image = None
+    ):
+        """
+        If image is provided, implements:
+            "Why is this <class x> and not <class y>"
+
+        Otherwise, implements:
+            "What is the difference between <class x> and <class y>"
+        """
         concept1 = self.retrieve_concept(concept1_name)
         concept2 = self.retrieve_concept(concept2_name)
 
         if image is None:
+
             def load_positive_image(concept: Concept) -> Image:
                 for example in concept.examples:
                     if not example.is_negative:
@@ -828,28 +999,42 @@
             concept1_image = load_positive_image(concept1)
             concept2_image = load_positive_image(concept2)
 
-            concept1_minus_concept2_image1, concept2_minus_concept1_image1 = self.heatmap_visualizer.get_difference_heatmap_visualizations(concept1, concept2, concept1_image)
-            concept1_minus_concept2_image2, concept2_minus_concept1_image2 = self.heatmap_visualizer.get_difference_heatmap_visualizations(concept1, concept2, concept2_image)
+            concept1_minus_concept2_image1, concept2_minus_concept1_image1 = (
+                self.heatmap_visualizer.get_difference_heatmap_visualizations(
+                    concept1, concept2, concept1_image
+                )
+            )
+            concept1_minus_concept2_image2, concept2_minus_concept1_image2 = (
+                self.heatmap_visualizer.get_difference_heatmap_visualizations(
+                    concept1, concept2, concept2_image
+                )
+            )
 
             return {
-                'concept1_minus_concept2_on_concept1_image': concept1_minus_concept2_image1, # PIL.Image.Image
-                'concept2_minus_concept1_on_concept1_image': concept2_minus_concept1_image1, # PIL.Image.Image
-                'concept1_minus_concept2_on_concept2_image': concept1_minus_concept2_image2, # PIL.Image.Image
-                'concept2_minus_concept1_on_concept2_image': concept2_minus_concept1_image2  # PIL.Image.Image
+                "concept1_minus_concept2_on_concept1_image": concept1_minus_concept2_image1,  # PIL.Image.Image
+                "concept2_minus_concept1_on_concept1_image": concept2_minus_concept1_image1,  # PIL.Image.Image
+                "concept1_minus_concept2_on_concept2_image": concept1_minus_concept2_image2,  # PIL.Image.Image
+                "concept2_minus_concept1_on_concept2_image": concept2_minus_concept1_image2,  # PIL.Image.Image
             }
 
         else:
-            concept1_minus_concept2, concept2_minus_concept1 = self.heatmap_visualizer.get_difference_heatmap_visualizations(concept1, concept2, image)
+            concept1_minus_concept2, concept2_minus_concept1 = (
+                self.heatmap_visualizer.get_difference_heatmap_visualizations(
+                    concept1, concept2, image
+                )
+            )
 
             return {
-                'concept1_minus_concept2': concept1_minus_concept2, # PIL.Image.Image
-                'concept2_minus_concept1': concept2_minus_concept1  # PIL.Image.Image
+                "concept1_minus_concept2": concept1_minus_concept2,  # PIL.Image.Image
+                "concept2_minus_concept1": concept2_minus_concept1,  # PIL.Image.Image
             }
 
+
 # %%
-if __name__ == '__main__':
+if __name__ == "__main__":
     import os
-    os.environ['CUDA_VISIBLE_DEVICES'] = '0'
+
+    os.environ["CUDA_VISIBLE_DEVICES"] = "0"
 
     import PIL
     from feature_extraction import build_feature_extractor, build_sam
@@ -861,7 +1046,7 @@
     ###############################
     #  June 2024 Demo Checkpoint #
     ###############################
-    ckpt_path = '/shared/nas2/blume5/fa23/ecole/checkpoints/concept_kb/2024_06_05-20:23:53-yd491eo3-all_planes_and_guns-infer_localize/concept_kb_epoch_50.pt'
+    ckpt_path = "/shared/nas2/blume5/fa23/ecole/checkpoints/concept_kb/2024_06_05-20:23:53-yd491eo3-all_planes_and_guns-infer_localize/concept_kb_epoch_50.pt"
     kb = ConceptKB.load(ckpt_path)
     loc_and_seg = build_localizer_and_segmenter(build_sam(), None)
     fe = build_feature_extractor()
@@ -870,84 +1055,83 @@
     controller = Controller(kb, feature_pipeline)
 
     # %% Run the first prediction
-    img_path = '/shared/nas2/blume5/fa23/ecole/src/mo9_demo/data/june_demo_2024/airplanes_v1/passenger jet/000001.jpg'
-
-    img = PIL.Image.open(img_path).convert('RGB')
-    result = controller.predict_concept(img, unk_threshold=.1)
+    img_path = "/shared/nas2/blume5/fa23/ecole/src/mo9_demo/data/june_demo_2024/airplanes_v1/passenger jet/000001.jpg"
+
+    img = PIL.Image.open(img_path).convert("RGB")
+    result = controller.predict_concept(img, unk_threshold=0.1)
 
     logger.info(f'Predicted label: {result["predicted_label"]}')
-    controller.train_concepts(['airplane'])
+    controller.train_concepts(["airplane"])
 
     # %% Hierarchical prediction
-    img = PIL.Image.open(img_path).convert('RGB')
-    result = controller.predict_hierarchical(img, unk_threshold=.1)
+    img = PIL.Image.open(img_path).convert("RGB")
+    result = controller.predict_hierarchical(img, unk_threshold=0.1)
 
     logger.info(f'Concept path: {result["concept_path"]}')
 
     # %% New concept training
-    new_concept_name = 'biplane'
-    parent_concept_name = 'airplane'
+    new_concept_name = "biplane"
+    parent_concept_name = "airplane"
 
     new_concept_image_paths = [
-        '/shared/nas2/blume5/fa23/ecole/src/mo9_demo/data/june_demo_2024/airplanes_v2/biplane/000001.jpg',
-        '/shared/nas2/blume5/fa23/ecole/src/mo9_demo/data/june_demo_2024/airplanes_v2/biplane/000002.jpg',
-        '/shared/nas2/blume5/fa23/ecole/src/mo9_demo/data/june_demo_2024/airplanes_v2/biplane/000003.jpg',
-        '/shared/nas2/blume5/fa23/ecole/src/mo9_demo/data/june_demo_2024/airplanes_v2/biplane/000004.jpg',
-        '/shared/nas2/blume5/fa23/ecole/src/mo9_demo/data/june_demo_2024/airplanes_v2/biplane/000005.jpg',
-        '/shared/nas2/blume5/fa23/ecole/src/mo9_demo/data/june_demo_2024/airplanes_v2/biplane/000006.jpg',
-        '/shared/nas2/blume5/fa23/ecole/src/mo9_demo/data/june_demo_2024/airplanes_v2/biplane/000008.jpg'
+        "/shared/nas2/blume5/fa23/ecole/src/mo9_demo/data/june_demo_2024/airplanes_v2/biplane/000001.jpg",
+        "/shared/nas2/blume5/fa23/ecole/src/mo9_demo/data/june_demo_2024/airplanes_v2/biplane/000002.jpg",
+        "/shared/nas2/blume5/fa23/ecole/src/mo9_demo/data/june_demo_2024/airplanes_v2/biplane/000003.jpg",
+        "/shared/nas2/blume5/fa23/ecole/src/mo9_demo/data/june_demo_2024/airplanes_v2/biplane/000004.jpg",
+        "/shared/nas2/blume5/fa23/ecole/src/mo9_demo/data/june_demo_2024/airplanes_v2/biplane/000005.jpg",
+        "/shared/nas2/blume5/fa23/ecole/src/mo9_demo/data/june_demo_2024/airplanes_v2/biplane/000006.jpg",
+        "/shared/nas2/blume5/fa23/ecole/src/mo9_demo/data/june_demo_2024/airplanes_v2/biplane/000008.jpg",
     ]
 
-    new_concept_examples = [ConceptExample(new_concept_name, image_path=image_path) for image_path in new_concept_image_paths]
+    new_concept_examples = [
+        ConceptExample(new_concept_name, image_path=image_path)
+        for image_path in new_concept_image_paths
+    ]
 
     controller.add_concept(new_concept_name, parent_concept_names=[parent_concept_name])
 
-    controller.train_concept(
-        new_concept_name,
-        new_examples=new_concept_examples
-    )
+    controller.train_concept(new_concept_name, new_examples=new_concept_examples)
 
     # %% Predict with new concept
     test_image_paths = [
-        '/shared/nas2/blume5/fa23/ecole/src/mo9_demo/data/june_demo_2024/airplanes_v2/biplane/000010.jpg',
-        '/shared/nas2/blume5/fa23/ecole/src/mo9_demo/data/june_demo_2024/airplanes_v2/biplane/000011.jpg',
-        '/shared/nas2/blume5/fa23/ecole/src/mo9_demo/data/june_demo_2024/airplanes_v2/passenger plane/000021.jpg',
-        '/shared/nas2/blume5/fa23/ecole/src/mo9_demo/data/june_demo_2024/airplanes_v2/fighter jet/Screenshot 2024-06-02 at 9.18.58 PM.png',
-        '/shared/nas2/blume5/fa23/ecole/src/mo9_demo/data/june_demo_2024/airplanes_v2/afterburner/sr71.png',
-        '/shared/nas2/blume5/fa23/ecole/src/mo9_demo/data/june_demo_2024/airplanes_v2/row of windows/000021.jpg'
+        "/shared/nas2/blume5/fa23/ecole/src/mo9_demo/data/june_demo_2024/airplanes_v2/biplane/000010.jpg",
+        "/shared/nas2/blume5/fa23/ecole/src/mo9_demo/data/june_demo_2024/airplanes_v2/biplane/000011.jpg",
+        "/shared/nas2/blume5/fa23/ecole/src/mo9_demo/data/june_demo_2024/airplanes_v2/passenger plane/000021.jpg",
+        "/shared/nas2/blume5/fa23/ecole/src/mo9_demo/data/june_demo_2024/airplanes_v2/fighter jet/Screenshot 2024-06-02 at 9.18.58 PM.png",
+        "/shared/nas2/blume5/fa23/ecole/src/mo9_demo/data/june_demo_2024/airplanes_v2/afterburner/sr71.png",
+        "/shared/nas2/blume5/fa23/ecole/src/mo9_demo/data/june_demo_2024/airplanes_v2/row of windows/000021.jpg",
     ]
     test_image_labels = [
-        'biplane',
-        'biplane',
-        'passenger plane',
-        'fighter jet',
-        'afterburner',
-        'row of windows'
+        "biplane",
+        "biplane",
+        "passenger plane",
+        "fighter jet",
+        "afterburner",
+        "row of windows",
     ]
-    include_component_parts = [
-        False,
-        False,
-        False,
-        False,
-        True,
-        True
-    ]
-
-    for img_path, label, include_components in zip(test_image_paths, test_image_labels, include_component_parts):
-        img = PIL.Image.open(img_path).convert('RGB')
-        result = controller.predict_concept(img, unk_threshold=.1, include_component_concepts=include_components)
+    include_component_parts = [False, False, False, False, True, True]
+
+    for img_path, label, include_components in zip(
+        test_image_paths, test_image_labels, include_component_parts
+    ):
+        img = PIL.Image.open(img_path).convert("RGB")
+        result = controller.predict_concept(
+            img, unk_threshold=0.1, include_component_concepts=include_components
+        )
         logger.info(f'Predicted label: {result["predicted_label"]}')
 
-        result = controller.predict_hierarchical(img, unk_threshold=.1, include_component_concepts=include_components)
+        result = controller.predict_hierarchical(
+            img, unk_threshold=0.1, include_component_concepts=include_components
+        )
         logger.info(f'Hierarchical Predicted label: {result["predicted_label"]}')
 
-        logger.info(f'Expected label: {label}')
+        logger.info(f"Expected label: {label}")
 
     # %%
     ###############################
     #  March 2024 Demo Checkpoint #
     ###############################
-    ckpt_path = '/shared/nas2/blume5/fa23/ecole/checkpoints/concept_kb/2024_03_22-15:06:03-xob6535d-v3-dino_pool/concept_kb_epoch_50.pt'
+    ckpt_path = "/shared/nas2/blume5/fa23/ecole/checkpoints/concept_kb/2024_03_22-15:06:03-xob6535d-v3-dino_pool/concept_kb_epoch_50.pt"
 
     kb = ConceptKB.load(ckpt_path)
     loc_and_seg = build_localizer_and_segmenter(build_sam(), build_desco())
@@ -957,30 +1141,41 @@
     controller = Controller(kb, feature_pipeline)
 
     # %% Run the first prediction
-    img_path = '/shared/nas2/blume5/fa23/ecole/src/mo9_demo/assets/adversarial_spoon.jpg'
-    img = PIL.Image.open(img_path).convert('RGB')
-    result = controller.predict_concept(img, unk_threshold=.1)
+    img_path = (
+        "/shared/nas2/blume5/fa23/ecole/src/mo9_demo/assets/adversarial_spoon.jpg"
+    )
+    img = PIL.Image.open(img_path).convert("RGB")
+    result = controller.predict_concept(img, unk_threshold=0.1)
 
     logger.info(f'Predicted label: {result["predicted_label"]}')
 
     # %% Run the second prediction
-    img_path2 = '/shared/nas2/blume5/fa23/ecole/src/mo9_demo/assets/fork_2_9.jpg'
-    img2 = PIL.Image.open(img_path2).convert('RGB')
+    img_path2 = "/shared/nas2/blume5/fa23/ecole/src/mo9_demo/assets/fork_2_9.jpg"
+    img2 = PIL.Image.open(img_path2).convert("RGB")
     controller.predict_concept(img2)
 
     # %% Explain difference between images
-    logger.info('Explaining difference between predictions...')
-    controller.compare_predictions(indices=(-2,-1), weight_by_predictors=True)
+    logger.info("Explaining difference between predictions...")
+    controller.compare_predictions(indices=(-2, -1), weight_by_predictors=True)
 
     # %% Explain difference between image regions
-    controller.compare_predictions(indices=(-2,-1), weight_by_predictors=True, image1_regions=[0])
-    controller.compare_predictions(indices=(-2,-1), weight_by_predictors=True, image2_regions=[0])
-    controller.compare_predictions(indices=(-2,-1), weight_by_predictors=True, image1_regions=[0], image2_regions=[0])
+    controller.compare_predictions(
+        indices=(-2, -1), weight_by_predictors=True, image1_regions=[0]
+    )
+    controller.compare_predictions(
+        indices=(-2, -1), weight_by_predictors=True, image2_regions=[0]
+    )
+    controller.compare_predictions(
+        indices=(-2, -1),
+        weight_by_predictors=True,
+        image1_regions=[0],
+        image2_regions=[0],
+    )
 
     # %% Explain difference between concepts
-    controller.compare_concepts('spoon', 'fork')
+    controller.compare_concepts("spoon", "fork")
 
     # %% Visualize difference between zero-shot attributes
-    controller.compare_zs_attributes(('spoon', 'fork'), img)
+    controller.compare_zs_attributes(("spoon", "fork"), img)
 
     # %%