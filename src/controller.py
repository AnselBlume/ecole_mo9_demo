--- conflicted
+++ resolved
@@ -559,18 +559,12 @@
         def cache_hook(examples):
             self.cacher.recache_zs_attr_features(concept, examples=examples)
 
-<<<<<<< HEAD
-            if (
-                not self.use_concept_predictors_for_concept_components
-            ):  # Using fixed scores for concept-image pairs
-=======
             # Handle component concepts
             if self.use_concept_predictors_for_concept_components:
                 for component in concept.component_concepts.values():
                     self.cacher.recache_zs_attr_features(component, examples=examples) # Needed to predict the componnt concept
 
             else: # Using fixed scores for concept-image pairs
->>>>>>> b583be97
                 self.cacher.recache_component_concept_scores(concept, examples=examples)
 
         if stopping_condition == "n_epochs" or len(self.concept_kb) <= 1:
