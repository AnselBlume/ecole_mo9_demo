from __future__ import annotations
from dataclasses import dataclass
from torch.nn import Parameter
from model.attribute import Attribute
from itertools import chain
from .concept_predictor import ConceptPredictor
from collections import deque
import pickle
from tqdm import tqdm
import logging
from utils import ArticleDeterminer
from typing import Iterable, Union, Any
from .concept import Concept, ConceptExample
from llm import LLMClient, retrieve_attributes

logger = logging.getLogger(__name__)

@dataclass
class ConceptKBConfig:
    encode_class_in_zs_attr: bool = False
    include_descriptive_zs_attrs: bool = False
    img_feature_dim: int = 1024 # DINOv2 ViT-L/14 image feature dimension
    n_trained_attrs: int = None
    use_ln: bool = False # Layer norm the features before passing to ConceptPredictor
    use_probabilities: bool = False # Sigmoid scores instead of using raw scores for concept predictor inputs
    use_full_img: bool = True
    use_regions: bool = True
    use_region_features: bool = True # Use region features for class prediction, not just for region attr scores. use_regions must be true to have an effect

    def __post_init__(self):
        if not self.use_full_img and not self.use_regions:
            raise ValueError('At least one of use_full_img and use_regions must be True.')

        if self.use_ln and self.use_probabilities:
            raise ValueError('Cannot use both layer norm and probabilities.')

class ConceptKB:
    def __init__(self, concepts: list[Concept] = [], global_negatives: list[ConceptExample] = []):
        self._concepts = {concept.name : concept for concept in concepts}
        self.global_negatives = global_negatives

    @property
    def leaf_concepts(self) -> list[Concept]:
        '''
            Gets concepts which have no child concepts.
        '''
        return [concept for concept in self.concepts if not concept.child_concepts]

    @property
    def root_concepts(self) -> list[Concept]:
        '''
            Gets concepts which have no parent concepts.
        '''
        return [concept for concept in self.concepts if not concept.parent_concepts]

    @property
    def component_concepts(self) -> list[Concept]:
        '''
            Gets concepts which are components of another Concept (component relation), or which are
            descendants of a component concept via child relations.
        '''
        # Get all component concepts
        components = {} # Maintain order with dictionary
        for concept in self.concepts:
            components.update(dict.fromkeys(concept.component_concepts.values()))

        # Get all descendants of a component concept
        descendants_of_components = {}
        for component_concept in components:
            descendants = self.rooted_subtree(component_concept)
            descendants_of_components.update(dict.fromkeys(descendants))

        return list(descendants_of_components.keys())

    @property
    def concepts(self) -> list[Concept]:
        return self.get_concepts()

    def clear_concepts(self):
        self._concepts = {}

    def markov_blanket(self, concept: Concept, include_component_concept_roots: bool = False) -> list[Concept]:
        '''
            Returns the set of concepts which influence the prediction of this concept when traversing the graph from
            roots to leaves. This is not a true Markov blanket, but is similar in function.

            Specifically, the list includes the concept itself, its ancestors, its ancestors' siblings, and non-component
            root nodes (as its highest-level ancestor may not have siblings by definition of having a parent).

            If include_component_concepts is True, the list also includes the root nodes which are component concepts.
        '''
        # Add ancestors and the concept itself
        blanket = dict.fromkeys(self.rooted_subtree(concept, reverse_edges=True))

        # Add each ancestor's siblings
        blanket.update(dict.fromkeys(self.children_of([c for c in blanket if c.name != concept.name])))

        # Add root nodes
        if include_component_concept_roots: # All root nodes
            blanket.update(dict.fromkeys(self.root_concepts))
        else: # Non-component root nodes
            component_concepts = set(self.component_concepts)
            blanket.update({c : None for c in self.root_concepts if c not in component_concepts})

        return list(blanket)

    def children_of(self, concepts: list[Concept]) -> list[Concept]:
        children = {}

        # Construct children in ordered manner
        for concept in concepts:
            for child_name, child in concept.child_concepts.items():
                if child_name not in children:
                    children[child_name] = child

        return list(children.values())

    def rooted_subtree(self, concept: Concept, reverse_edges: bool = False, use_component_graph: bool = False) -> list[Concept]:
        '''
            Returns the rooted subtree of a concept. This is the concept itself and all its descendants.

            Arguments:
                concept: The concept to root the subtree at.
                reverse_edges: If True, the rooted subtree is the concept itself and all its ancestors.
                use_component_graph: If True, uses the component graph to compute the subtree, instead of the instance (child) graph.
        '''
        subtree = {}
        queue = deque([concept])

        while queue:
            curr = queue.popleft()

            if curr.name not in subtree:
                subtree[curr.name] = curr

                if use_component_graph:
                    if reverse_edges:
                        queue.extend(curr.containing_concepts.values())
                    else:
                        queue.extend(curr.component_concepts.values())
                else:
                    if reverse_edges:
                        queue.extend(curr.parent_concepts.values())
                    else:
                        queue.extend(curr.child_concepts.values())

        return list(subtree.values())

    def parameters(self) -> Iterable[Parameter]:
        '''
            Returns all parameters of the concept predictors.
        '''
        return chain.from_iterable(concept.predictor.parameters() for concept in self.concepts)

    def train(self) -> ConceptKB:
        '''
            Sets all concept predictors to train mode.
        '''
        for concept in self.concepts:
            concept.predictor.train()

        return self

    def train(self) -> ConceptKB:
        '''
            Sets all concept predictors to eval mode.
        '''
        for concept in self.concepts:
            concept.predictor.eval()

        return self

    def to(self, device) -> ConceptKB:
        '''
            Calls the to method on all concept predictors.
        '''
        for concept in self.concepts:
            concept.predictor.to(device)

<<<<<<< HEAD
    def device(self) -> str:
        '''
            Returns the device of the first concept predictor.
        '''
        return next(iter(self.concepts)).predictor.device()
=======
        return self

    def cpu(self) -> ConceptKB:
        '''
            Calls the cpu method on all concept predictors.
        '''
        return self.to('cpu')

    def cuda(self) -> ConceptKB:
        '''
            Calls the cuda method on all concept predictors.
        '''
        return self.to('cuda')

>>>>>>> 31ff1dde
    def save(self, path):
        '''
            Saves the ConceptKB to a pickle file.
        '''
        with open(path, 'wb') as f:
            pickle.dump(self, f)

    @staticmethod
    def load(path) -> ConceptKB:
        '''
            Returns a saved ConceptKB from a pickle file.
        '''
        with open(path, 'rb') as f:
            dt = pickle.load(f)

        return dt

    def initialize(
        self,
        cfg: ConceptKBConfig,
        llm_client: LLMClient = None,
        concept_to_zs_attrs: dict[str,Any] = None
    ):
        '''
            Initializes the ConceptKB with zero-shot attributes and concept predictors.
        '''
        self.cfg = cfg

        # Determine if we've already, or will, use zero-shot attributes from an LLM
        if not hasattr(self, 'used_zs_attrs_from_llm'):
            self.used_zs_attrs_from_llm = llm_client is not None

        # Get zero-shot attributes
        if llm_client is not None:
            self._init_zs_attrs(llm_client, cfg.encode_class_in_zs_attr, concept_to_zs_attrs=concept_to_zs_attrs)

        # Build predictors
        self._init_predictors()

    def _init_predictors(self):
        logger.info('Initializing concept predictors')

        for concept in tqdm(self.concepts):
            self.init_predictor(concept)

    def init_predictor(self, concept: Concept):
        concept.predictor = ConceptPredictor(
            img_feature_dim=self.cfg.img_feature_dim,
            region_feature_dim=self.cfg.img_feature_dim,
            n_trained_attrs=self.cfg.n_trained_attrs,
            n_zs_attrs=len(concept.zs_attributes),
            n_component_concepts=len(concept.component_concepts),
            use_ln=self.cfg.use_ln,
            use_probabilities=self.cfg.use_probabilities,
            use_full_img=self.cfg.use_full_img,
            use_regions=self.cfg.use_regions,
            use_region_features=self.cfg.use_region_features
        )

    def _init_zs_attrs(
        self,
        llm_client: LLMClient,
        encode_class: bool,
        concept_to_zs_attrs: dict[str,Any] = None
    ):
        '''
            Initializes zero-shot attributes for ConceptKB's concepts.
        '''
        logger.info('Initializing zero-shot attributes from an LLM')

        determiner = ArticleDeterminer()
        for concept in tqdm(self.concepts):
            zs_attr_dict = concept_to_zs_attrs.get(concept.name, None) if concept_to_zs_attrs else None

            self.init_zs_attrs(
                concept,
                llm_client,
                encode_class,
                determiner=determiner,
                zs_attr_dict=zs_attr_dict
            )

    def init_zs_attrs(
        self,
        concept: Concept,
        llm_client: LLMClient,
        encode_class: bool,
        determiner: ArticleDeterminer = None,
        zs_attr_dict: dict[str,Any] = None
    ):
        '''
            Initializes zero-shot attributes for a specified Concept.
        '''
        if determiner is None and encode_class:
            determiner = ArticleDeterminer()

        zs_attr_dict = zs_attr_dict if zs_attr_dict else retrieve_attributes(concept.name, llm_client)

        attr_types = ['required'] + (['likely'] if self.cfg.include_descriptive_zs_attrs else [])
        for attr_type in attr_types:
            for attr in zs_attr_dict[attr_type]:
                query = f'{attr} of {determiner.determine(attr)}{concept.name}' if encode_class else attr
                concept.zs_attributes.append(Attribute(attr, is_necessary=attr_type == 'required', query=query))

    def add_concept(self, concept: Union[str, Concept]):
        if isinstance(concept, str):
            concept = Concept(name=concept)

        self._concepts[concept.name] = concept

        return concept

    def remove_concept(self, concept: Union[str, Concept]):
        name = concept if isinstance(concept, str) else concept.name
        return self._concepts.pop(name)

    def get_concept(self, name: str) -> Concept:
        return self._concepts[name]

    def get_concepts(self, in_component_order: bool = False) -> list[Concept]:
        if in_component_order:
            return self.in_component_order()

        return sorted(list(self._concepts.values()), key=lambda x: x.name)

    def in_component_order(self, concepts: list[Concept] = None) -> list[Concept]:
        '''
            Returns the concepts in the order of their component dependencies.
            I.e. if A has B as a component, B will come before A in the list.

            Note that if concepts are specified, this function only orders them in terms of their topological order
            based on component dependencies; it does not compute the complete set of concepts in the component subgraph.
        '''
        if concepts is not None:
            all_ordered_concepts = self.in_component_order()
            concept_names = {concept.name for concept in concepts}
            return [concept for concept in all_ordered_concepts if concept.name in concept_names]

        # Extract component concept dependencies for which the component concepts are in the actual ConceptKB
        # Build reversed adjacency list: if A has B as a component, B --> A
        adj_list = {concept.name : [] for concept in self.concepts}
        for concept in self.concepts:
            for component_name in concept.component_concepts:
                adj_list[component_name].append(concept.name)

        # Topological sort
        visited_set = set()
        visited_order = []
        def dfs(concept_name: str):
            if concept_name in visited_set:
                return

            visited_set.add(concept_name)

            for child_name in adj_list[concept_name]:
                dfs(child_name)

            visited_order.append(concept_name)

        for concept in self.concepts:
            dfs(concept.name)

        topological_names = list(reversed(visited_order))
        topological_concepts = [self.get_concept(concept_name) for concept_name in topological_names]

        return topological_concepts

    def get_component_concept_subgraph(self, concepts: list[Concept]) -> list[Concept]:
        '''
            Returns the smallest set of concepts containing the provided concepts and all concepts reachable
            from them via component relations.
        '''
        visited = {}
        def dfs(concept: Concept):
            if concept.name in visited:
                return

            visited[concept.name] = concept

            for child in concept.component_concepts.values():
                dfs(child)

        for concept in concepts:
            dfs(concept)

        return list(visited.values())

    def __iter__(self):
        return iter(self.get_concepts())

    def __contains__(self, name: str):
        return name in self._concepts

    def __getitem__(self, name: str):
        return self.get_concept(name)

    def __len__(self):
        return len(self._concepts)<|MERGE_RESOLUTION|>--- conflicted
+++ resolved
@@ -177,13 +177,11 @@
         for concept in self.concepts:
             concept.predictor.to(device)
 
-<<<<<<< HEAD
     def device(self) -> str:
         '''
             Returns the device of the first concept predictor.
         '''
         return next(iter(self.concepts)).predictor.device()
-=======
         return self
 
     def cpu(self) -> ConceptKB:
@@ -198,7 +196,6 @@
         '''
         return self.to('cuda')
 
->>>>>>> 31ff1dde
     def save(self, path):
         '''
             Saves the ConceptKB to a pickle file.
