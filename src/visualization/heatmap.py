--- conflicted
+++ resolved
@@ -25,15 +25,9 @@
                                               rescale_features)
 from matplotlib import colormaps
 from matplotlib.gridspec import GridSpec
-<<<<<<< HEAD
-from model.concept import Concept, ConceptKB
-from PIL import Image
-from rembg import new_session, remove
-=======
 from copy import deepcopy
 import cv2
 import logging
->>>>>>> dc0912d1
 
 logger = logging.getLogger(__file__)
 
