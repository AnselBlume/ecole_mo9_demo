--- conflicted
+++ resolved
@@ -12,20 +12,12 @@
 from PIL import Image
 from torch.utils.data import Dataset
 from tqdm import tqdm
-<<<<<<< HEAD
-
-logger = logging.getLogger(__file__)
-
-FILE_LOCK_TIMEOUT_S = 10
-LOCK_DIR = "/shared/nas2/knguye71/ecole-june-demo/lock_dir/"
-=======
 from model.concept import ConceptKB, ConceptExample
 from typing import Optional
 import logging
 
 logger = logging.getLogger(__file__)
 
->>>>>>> 3d6cad04
 NEGATIVE_LABEL = '[NEGATIVE_LABEL]'
 
 class BaseDataset(Dataset):
@@ -138,18 +130,8 @@
         self.segmentation_paths = self.data
 
     def __getitem__(self, idx):
-<<<<<<< HEAD
-        # Load segmentations
-        file_path = self.segmentation_paths[idx]
-        lock_path = LOCK_DIR + os.path.basename(file_path) + '.lock'
-
-        with FileLock(lock_path, timeout=FILE_LOCK_TIMEOUT_S):
-            with open(file_path, 'rb') as f:
-                segmentations: LocalizeAndSegmentOutput = pickle.load(f)
-=======
         with open(self.segmentation_paths[idx], 'rb') as f:
             segmentations: LocalizeAndSegmentOutput = pickle.load(f)
->>>>>>> 3d6cad04
 
         segmentations.input_image = Image.open(segmentations.input_image_path)
         label = self.labels[idx]
@@ -174,18 +156,8 @@
         self.feature_paths = self.data
 
     def __getitem__(self, idx):
-<<<<<<< HEAD
-        # Load features
-        file_path = self.feature_paths[idx]
-        lock_path = LOCK_DIR + os.path.basename(file_path) + '.lock'
-
-        with FileLock(lock_path, timeout=FILE_LOCK_TIMEOUT_S):
-            with open(file_path, 'rb') as f:
-                features: CachedImageFeatures = pickle.load(f)
-=======
         with open(self.feature_paths[idx], 'rb') as f:
             features: CachedImageFeatures = pickle.load(f)
->>>>>>> 3d6cad04
 
         label = self.labels[idx]
         concepts_to_train = self.concepts_to_train_per_example[idx]
