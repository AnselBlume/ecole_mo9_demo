--- conflicted
+++ resolved
@@ -352,18 +352,7 @@
                 samples_and_dataset: Tuple of list of ConceptExamples and FeatureDataset to use for training.
                     If provided, dataset_construction_kwargs will be ignored.
 
-<<<<<<< HEAD
-            # Assume features are already cached and get paths
-            all_feature_paths = [sample.image_features_path for sample in all_samples]
-            if any(feature_path is None for feature_path in all_feature_paths):
-                # print("all_samples", all_samples)
-                # print("all_feature_paths", all_feature_paths)
-                # print("all_labels", all_labels)
-                
-                raise RuntimeError('All examples must have image_features_path set to train individual Concept')
-=======
                 dataset_construction_kwargs: Keyword arguments to pass to construct_dataset_for_concept_training.
->>>>>>> ad0b9498
 
                 train_kwargs: Keyword arguments to pass to train method.
         '''
