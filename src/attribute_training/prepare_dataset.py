--- conflicted
+++ resolved
@@ -15,11 +15,7 @@
 from typing import Optional
 import vis_utils
 from vis_utils import mask_and_crop_image
-<<<<<<< HEAD
 from PIL import Image, ImageDraw 
-=======
-from PIL import Image 
->>>>>>> f7a52069
 from pycocotools import mask as mask_utils
 import skimage 
 import pickle 
@@ -137,7 +133,7 @@
     gt = np.stack(gt)
     with open('/scratch/bcgp/datasets/visual_genome/vaw_dataset/gt/test_gt_three_classes.npy','wb+') as f:
         np.save(f,gt)
-<<<<<<< HEAD
+
 def make_new_id_to_attribute(annotation_path:str,save_path:str):
     annotations = open_file(annotation_path)
     all_attributes = set()
@@ -161,20 +157,11 @@
     mask_image[x:x+w,y:y+h] = 1 
     mask_h, mask_w = mask_image.shape 
     if mask_h != h_img or mask_w != w_img:
-=======
-def make_mask_from_bbox(bbox:list,image):
-    h,w = image.size
-    x,y,w,h = bbox 
-    mask_image = np.zeros((h,w))
-    mask_image[x:x+w,y:y+h] = 1 
-    mask_h, mask_w = mask_image.shape 
-    if mask_h != h or mask_w != w:
->>>>>>> f7a52069
+
         print(f'Mask shape:{mask_image.shape}')
         print(f'Image shape:{image.size}')
         raise ValueError('Bbox from mask is wrong size')
     return mask_image 
-<<<<<<< HEAD
 def polygon_to_mask(polygons,h,w):
     # for vaw, takes size of image and plots polygon boundary
     # from https://github.com/ChenyunWu/PhraseCutDataset/blob/master/utils/data_transfer.py#L48
@@ -191,27 +178,21 @@
         p_mask += mask
     p_mask = p_mask > 0
     return p_mask.astype(int)
-=======
->>>>>>> f7a52069
+
 def make_mask_annotations(annotation_file:str,save_dir:str):
     image_dict = {}
     all_annotations = open_file(annotation_file)
     for entry in tqdm(list(all_annotations.values())):
         image_id = entry['image_id']
-<<<<<<< HEAD
         image = cv2.imread(os.path.join('/scratch/bcgp/datasets/visual_genome/images',image_id+'.jpg'))
         w,h,_ = image.shape
-=======
-        image = Image.open(os.path.join('/scratch/bcgp/datasets/visual_genome/images',image_id+'.jpg'))
-        h,w = image.size 
->>>>>>> f7a52069
+
         instance_entry = {}
         if entry['image_id'] not in image_dict:
             image_dict[entry['image_id']] = []
         if entry['instance_polygon'] != None:
             polygon = entry['instance_polygon'][0]
             mask_from_polygon = skimage.draw.polygon2mask((h,w),polygon)
-<<<<<<< HEAD
             if mask_from_polygon.shape[0] == h:
                 # need to transpose for cv2
                 mask_from_polygon = mask_from_polygon.T
@@ -228,19 +209,7 @@
         #     converted_mask = np.asfortranarray(make_mask_from_bbox(entry['instance_bbox'],image))
         #     rle_mask = mask_utils.encode(converted_mask.astype(np.uint8))
         
-=======
-            converted_mask = np.asfortranarray(mask_from_polygon).astype(np.uint8)
-            rle_mask = mask_utils.encode(converted_mask)
-        else:
-            converted_mask = np.asfortranarray(make_mask_from_bbox(entry['instance_bbox'],image))
-            rle_mask = mask_utils.encode(converted_mask.astype(np.uint8))
-        instance_entry['instance_id'] = entry['instance_id']
-        instance_entry['object_name'] = entry['object_name']
-        instance_entry['positive_attributes'] = entry['positive_attributes']
-        instance_entry['negative_attributes'] = entry['negative_attributes']
-        instance_entry['segmentation'] = rle_mask 
-        image_dict[image_id].append(instance_entry)
->>>>>>> f7a52069
+
     if not os.path.exists(save_dir):
         os.makedirs(save_dir)
     for img_regions in tqdm(image_dict,desc='Saving images'):
@@ -256,7 +225,7 @@
     else:
         new_value = new_shape[old_attribute]
     return new_value 
-<<<<<<< HEAD
+
 def remove_bbox_features(annotation_file:str,saved_path:str):
     annotations = open_file(annotation_file)
     for entry in tqdm(list(annotations.values())):
@@ -293,8 +262,6 @@
     save_file(os.path.join(save_path,file_name),entries_to_keep)
             
                         
-=======
->>>>>>> f7a52069
 def revised_annotations(annotation_file:str,save_path:str,file_name:str):
     new_annotations = {}
     old_annotations = open_file(annotation_file)
@@ -328,7 +295,7 @@
             new_instance_entry['negative_attributes'] = negative_attributes
             new_annotations[instance_id] = new_instance_entry
     if not os.path.exists(save_path):
-<<<<<<< HEAD
+
         os.makedirs(save_path,exist_ok=True)
     save_file(os.path.join(save_path,file_name),new_annotations)
     print(len(list(new_annotations.keys())))
@@ -337,15 +304,8 @@
 make_multi_class_annotations('/scratch/bcgp/datasets/visual_genome/vaw_dataset/data/train.json',classes=colors,save_path='/scratch/bcgp/datasets/visual_genome/vaw_dataset/shape_data_single_classes',file_name='train.json')
 make_multi_class_annotations('/scratch/bcgp/datasets/visual_genome/vaw_dataset/data/val.json',classes=colors,save_path='/scratch/bcgp/datasets/visual_genome/vaw_dataset/shape_data_single_classes',file_name='val.json')
 make_multi_class_annotations('/scratch/bcgp/datasets/visual_genome/vaw_dataset/data/test.json',classes=colors,save_path='/scratch/bcgp/datasets/visual_genome/vaw_dataset/shape_data_single_classes',file_name='test.json')
-=======
-        os.makedirs(save_path)
-    save_file(os.path.join(save_path,file_name),new_annotations)
-    print(len(list(new_annotations.keys())))
-revised_annotations(annotation_file='/scratch/bcgp/datasets/visual_genome/vaw_dataset/data/test.json',save_path='/scratch/bcgp/datasets/visual_genome/vaw_dataset/smaller_num_classes',file_name='test_small_num_classes.json')
-        
-
->>>>>>> f7a52069
-
+
+       
 
 
    
